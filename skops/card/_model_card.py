from __future__ import annotations

import json
import re
import shutil
import sys
import textwrap
import zipfile
from collections.abc import Mapping
from dataclasses import dataclass, field
from functools import cached_property
from hashlib import sha256
from pathlib import Path
from reprlib import Repr
from typing import Any, Iterator, Literal, Sequence, Union

import joblib
from huggingface_hub import ModelCardData
from sklearn.utils import estimator_html_repr
from tabulate import tabulate  # type: ignore

from skops.card._templates import CONTENT_PLACEHOLDER, SKOPS_TEMPLATE, Templates
from skops.io import load
from skops.utils.importutils import import_or_raise

if sys.version_info >= (3, 11):
    from typing import Self
else:
    from typing_extensions import Self


# Repr attributes can be used to control the behavior of repr
aRepr = Repr()
aRepr.maxother = 79
aRepr.maxstring = 79


VALID_TEMPLATES = {item.value for item in Templates}
NEED_SECTION_ERR_MSG = (
    "You are trying to {action} but you're using a custom template, please pass the "
    "'section' argument to determine where to put the content"
)


def wrap_as_details(text: str, folded: bool) -> str:
    if not folded:
        return text
    return f"<details>\n<summary> Click to expand </summary>\n\n{text}\n\n</details>"


def _clean_table(table: str) -> str:
    # replace line breaks "\n" with html tag <br />, however, leave end-of-line
    # line breaks (eol_lb) intact
    eol_lb = "|\n"
    placeholder = "\x1f"  # unit separator control character (ASCII control char 31)
    table = (
        table.replace(eol_lb, placeholder)
        .replace("\n", "<br />")
        .replace(placeholder, eol_lb)
    )
    return table


def metadata_from_config(config_path: Union[str, Path]) -> ModelCardData:
    """Construct a ``ModelCardData`` object from a ``config.json`` file.

    Most information needed for the metadata section of a ``README.md`` file on
    Hugging Face Hub is included in the ``config.json`` file. This utility
    function constructs a :class:`huggingface_hub.ModelCardData` object which
    can then be passed to the :class:`~skops.card.Card` object.

    This method populates the following attributes of the instance:

    - ``library_name``: It needs to be ``"sklearn"`` for scikit-learn
        compatible models.
    - ``tags``: Set to a list, containing ``"sklearn"`` and the task of the
        model. You can then add more tags to this list.
    - ``widget``: It is populated with the example data to be used by the
        widget component of the Hugging Face Hub widget, on the model's
        repository page.

    Parameters
    ----------
    config_path: str, or Path
        Filepath to the ``config.json`` file, or the folder including that
        file.

    Returns
    -------
    card_data: huggingface_hub.ModelCardData
        :class:`huggingface_hub.ModelCardData` object.

    """
    config_path = Path(config_path)
    if not config_path.is_file():
        config_path = config_path / "config.json"

    with open(config_path) as f:
        config = json.load(f)
    card_data = ModelCardData(
        model_format=config.get("sklearn", {}).get("model_format", {})
    )
    card_data.library_name = "sklearn"
    card_data.tags = ["sklearn", "skops"]
    task = config.get("sklearn", {}).get("task", None)
    if task:
        card_data.tags += [task]
    card_data.model_file = config.get("sklearn", {}).get("model", {}).get("file")  # type: ignore
    if config.get("sklearn", {}).get("use_intelex"):
        card_data.tags.append("scikit-learn-intelex")

    example_input = config.get("sklearn", {}).get("example_input", None)
    # Documentation on what the widget expects:
    # https://huggingface.co/docs/hub/models-widgets-examples
    if example_input:
        if "tabular" in task:
            card_data.widget = {"structuredData": example_input}  # type: ignore
        # TODO: add text data example here.

    return card_data


def split_subsection_names(key: str) -> list[str]:
    r"""Split a string containing multiple sections into a list of strings for
    each.

    The separator is ``"/"``. To avoid splitting on ``"/"``, escape it using
    ``"\\/"``.

    Examples
    --------
    >>> split_subsection_names("Section A")
    ['Section A']
    >>> split_subsection_names("Section A/Section B/Section C")
    ['Section A', 'Section B', 'Section C']
    >>> split_subsection_names("A section containing \\/ a slash")
    ['A section containing / a slash']
    >>> split_subsection_names("Spaces are / stripped")
    ['Spaces are', 'stripped']

    Parameters
    ----------
    key : str
        The section name consisting potentially of multiple subsections. It has
        to be ensured beforhand that this is not an empty string.

    Returns
    -------
    parts : list of str
        The individual (sub)sections.

    """
    placeholder = "\x1f"  # unit separator control character (ASCII control char 31)
    key = key.replace("\\/", placeholder)
    parts = (part.strip() for part in key.split("/"))
    return [part.replace(placeholder, "/") for part in parts]


def _getting_started_code(
    file_name: str, model_format: Literal["pickle", "skops"], indent: str = "    "
) -> list[str]:
    # get lines of code required to load the model
    lines = [
        "import json",
        "import pandas as pd",
    ]
    if model_format == "skops":
        lines += ["import skops.io as sio"]
    else:
        lines += ["import joblib"]

    if model_format == "skops":
        lines += [f'model = sio.load("{file_name}")']
    else:  # pickle
        lines += [f'model = joblib.load("{file_name}")']

    lines += [
        'with open("config.json") as f:',
        indent + "config = json.load(f)",
        'model.predict(pd.DataFrame.from_dict(config["sklearn"]["example_input"]))',
    ]
    return lines


@dataclass
class Section:
    """Building block of the model card.

    The model card is represented internally as a dict with keys being strings
    and values being ``Section``s. The key is identical to the section title.

    Additionally, the section may hold content in the form of strings (can be an
    empty string) or a ``Formattable``, which is simply an object with a
    ``format`` method that returns a string.

    The section can contain subsections, which again are dicts of
    string keys and section values (the dict can be empty). Therefore, the model
    card representation forms a tree structure, making use of the fact that dict
    order is preserved.

    The section may also contain a ``visible`` flag, which determines if the
    section will be shown when the card is rendered.

    """

    title: str
    content: str
    subsections: dict[str, Section] = field(default_factory=dict)
    visible: bool = True
    folded: bool = False

    def select(self, key: str) -> Section:
        """Return a subsection or subsubsection of this section

        Parameters
        ----------
        key : str
            The name of the (sub)section to select. When selecting a subsection,
            either use a ``"/"`` in the name to separate the parent and child
            sections, chain multiple ``select`` calls.

        Returns
        -------
        section : Section
            A dataclass containing all information relevant to the selected
            section. Those are the title, the content, subsections (in a dict),
            and additional fields that depend on the type of section.

        Raises
        ------
        KeyError
            If the given section name was not found, a ``KeyError`` is raised.

        """
        section_names = split_subsection_names(key)
        # check that no section name is empty
        if not all(bool(name) for name in section_names):
            msg = f"Section name cannot be empty but got '{key}'"
            raise KeyError(msg)

        section: Section = self
        for section_name in section_names:
            section = section.subsections[section_name]
        return section

    def _format(self) -> str:
        return self.content

    def format(self) -> str:
        return wrap_as_details(self._format(), folded=self.folded)

    def __repr__(self) -> str:
        """Generates the ``repr`` of this section.

        ``repr`` determines how the content of this section is shown in the
        Card's repr.
        """
        return self.content


@dataclass
class PlotSection(Section):
    """Adds a link to a figure to the model card"""

    path: str | Path = ""
    alt_text: str = ""
    folded: bool = False

    def __post_init__(self) -> None:
        if not self.path:
            raise TypeError(f"{self.__class__.__name__} requires a path")

    def format(self) -> str:
        # if no alt text provided, fall back to figure path
        alt_text = self.alt_text or self.path
        text = f"![{alt_text}]({self.path})"
        val = wrap_as_details(text, folded=self.folded)
        if self.content:
            val = f"{self.content}\n\n{val}"
        return val

    def __repr__(self) -> str:
        return f"{self.__class__.__name__}({self.path})"


@dataclass
class TableSection(Section):
    """Adds a table to the model card"""

    table: Mapping[str, Sequence[Any]] = field(default_factory=dict)
    folded: bool = False

    def __post_init__(self) -> None:
        self._check_table()

    def _check_table(self) -> None:
        try:
            import pandas as pd

            self._is_pandas_df = isinstance(self.table, pd.DataFrame)
        except ImportError:
            self._is_pandas_df = False

        if self._is_pandas_df:
            ncols = len(self.table.columns)  # type: ignore
        else:
            ncols = len(self.table)
        if ncols == 0:
            raise ValueError("Trying to add table with no columns")

    def format(self) -> str:
        if self._is_pandas_df:
            headers = self.table.columns  # type: ignore
        else:
            headers = self.table.keys()

        table = _clean_table(
            tabulate(self.table, tablefmt="github", headers=headers, showindex=False)
        )
        val = wrap_as_details(table, folded=self.folded)

        if self.content:
            val = f"{self.content}\n\n{val}"
        return val

    def __repr__(self) -> str:
        if self._is_pandas_df:
            nrows, ncols = self.table.shape  # type: ignore
        else:
            # table cannot be empty, so no checks needed here
            ncols = len(self.table)
            key = next(iter(self.table.keys()))
            nrows = len(self.table[key])
        return f"{self.__class__.__name__}({nrows}x{ncols})"


def _load_model(model: Any, trusted=False) -> Any:
    """Return a model instance.

    Loads the model if provided a file path, if already a model instance return
    it unmodified.

    Parameters
    ----------
    model : pathlib.Path, str, or sklearn estimator
        Path/str or the actual model instance. if a Path or str, loads the model.

    trusted : bool, default=False
        Passed to :func:`skops.io.load` if the model is a file path and it's
        a `skops` file.

    Returns
    -------
    model : object
        Model instance.
    """

    if not isinstance(model, (Path, str)):
        return model

    model_path = Path(model)
    if not model_path.exists():
        raise FileNotFoundError(f"File is not present: {model_path}")

    try:
        if zipfile.is_zipfile(model_path):
            model = load(model_path, trusted=trusted)
        else:
            model = joblib.load(model_path)
    except Exception as ex:
        msg = f'An "{type(ex).__name__}" occurred during model loading.'
        raise RuntimeError(msg) from ex

    return model


class Card:
    """Model card class that will be used to generate model card.

    This class can be used to write information and plots to model card and save
    it. This class by default generates an interactive plot of the model and a
    table of hyperparameters. Some sections are added by default.

    Parameters
    ----------
    model: pathlib.Path, str, or sklearn estimator object
        ``Path``/``str`` of the model or the actual model instance that will be
        documented. If a ``Path`` or ``str`` is provided, model will be loaded.

    model_diagram: bool or "auto" or str, default="auto"
        If using the skops template, setting this to ``True`` or ``"auto"`` will
        add the model diagram, as generated by sckit-learn, to the default
        section, i.e "Model description/Training Procedure/Model Plot". Passing
        a string to ``model_diagram`` will instead use that string as the
        section name for the diagram. Set to ``False`` to not include the model
        diagram.

        If using a non-skops template, passing ``"auto"`` won't add the model
        diagram because there is no pre-defined section to put it. The model
        diagram can, however, always be added later using
        :meth:`Card.add_model_plot`.

    metadata: ModelCardData, optional
        :class:`huggingface_hub.ModelCardData` object. The contents of this
        object are saved as metadata at the beginning of the output file, and
        used by Hugging Face Hub.

        You can use :func:`~skops.card.metadata_from_config` to create an
        instance pre-populated with necessary information based on the contents
        of the ``config.json`` file, which itself is created by
        :func:`skops.hub_utils.init`.

    template: "skops", dict, or None (default="skops")
        Whether to add default sections or not. The template can be a predefined
        template, which at the moment can only be the string ``"skops"``, which
        is a template provided by ``skops`` that is geared towards typical
        sklearn models. If you don't want any prefilled sections, just pass
        ``None``. If you want custom prefilled sections, pass a ``dict``, where
        keys are the sections and values are the contents of the sections. Note
        that when you use no template or a custom template, some methods will
        not work, e.g. :meth:`Card.add_metrics`, since it's not clear where to
        put the metrics when there is no template or a custom template.

    trusted: bool, default=False
        Passed to :func:`skops.io.load` if the model is a file path and it's
        a `skops` file.

    Attributes
    ----------
    model: estimator object
        The scikit-learn compatible model that will be documented.

    metadata: ModelCardData
        Metadata to be stored at the beginning of the saved model card, as
        metadata to be understood by the Hugging Face Hub.

    Examples
    --------
    >>> from sklearn.metrics import (
    ...     ConfusionMatrixDisplay,
    ...     confusion_matrix,
    ...     accuracy_score,
    ...     f1_score
    ... )
    >>> import tempfile
    >>> from pathlib import Path
    >>> from sklearn.datasets import load_iris
    >>> from sklearn.linear_model import LogisticRegression
    >>> from skops.card import Card
    >>> X, y = load_iris(return_X_y=True)
    >>> model = LogisticRegression(solver="liblinear", random_state=0).fit(X, y)
    >>> model_card = Card(model)
    >>> model_card.metadata.license = "mit"
    >>> y_pred = model.predict(X)
    >>> model_card.add_metrics(**{
    ...     "accuracy": accuracy_score(y, y_pred),
    ...     "f1 score": f1_score(y, y_pred, average="micro"),
    ... })
    Card(...)
    >>> cm = confusion_matrix(y, y_pred,labels=model.classes_)
    >>> disp = ConfusionMatrixDisplay(
    ...     confusion_matrix=cm,
    ...     display_labels=model.classes_
    ... )
    >>> disp.plot()
    <sklearn.metrics._plot.confusion_matrix.ConfusionMatrixDisplay object at ...>
    >>> tmp_path = Path(tempfile.mkdtemp(prefix="skops-"))
    >>> disp.figure_.savefig(tmp_path / "confusion_matrix.png")
    ...
    >>> model_card.add_plot(**{
    ...     "Model description/Confusion Matrix": tmp_path / "confusion_matrix.png"
    ... })
    Card(...)
    >>> # add new content to the existing section "Model description"
    >>> model_card.add(**{"Model description": "This is the best model"})
    Card(...)
    >>> # add content to a new section
    >>> model_card.add(**{"A new section": "Please rate my model"})
    Card(...)
    >>> # add new subsection to an existing section by using "/"
    >>> model_card.add(**{"Model description/Model name": "This model is called Bob"})
    Card(
      model=LogisticRegression(random_state=0, solver='liblinear'),
      metadata.license=mit,
      Model description=This is the best model,
      Model description/Training Procedure/Hyperparameters=TableSection(15x2),
      Model description/Training Procedure/...</pre></div></div></div></div></div>,
      Model description/Evaluation Results=TableSection(2x2),
      Model description/Confusion Matrix=Pl...confusion_matrix.png),
      Model description/Model name=This model is called Bob,
      A new section=Please rate my model,
    )
    >>> # save the card to a README.md file
    >>> model_card.save(tmp_path / "README.md")

    """

    def __init__(
        self,
        model,
        model_diagram: bool | Literal["auto"] | str = "auto",
        metadata: ModelCardData | None = None,
        template: Literal["skops"] | dict[str, str] | None = "skops",
        trusted: bool = False,
    ) -> None:
        self.model = model
        self.metadata = metadata or ModelCardData()
        self.template = template
        self.trusted = trusted

        self._data: dict[str, Section] = {}
        self._metrics: dict[str, str | float | int] = {}
        self._model_hash = ""

        self._populate_template(model_diagram=model_diagram)

    def _populate_template(self, model_diagram: bool | Literal["auto"] | str):
        """If initialized with a template, use it to populate the card.

        Parameters
        ----------
        model_diagram: bool or "auto" or str
            If using the default template, ``"auto"`` and ``True`` will add the
            diagram in its default section. If using a custom template,
            ``"auto"`` will not add the diagram, and passing ``True`` will
            result in an error. For either, passing ``False`` will result in the
            model diagram being omitted, and passing a string (other than
            ``"auto"``) will put the model diagram into a section corresponding
            to that string.

        """
        if isinstance(self.template, str) and (self.template not in VALID_TEMPLATES):
            valid_templates = ", ".join(f"'{val}'" for val in sorted(VALID_TEMPLATES))
            msg = (
                f"Unknown template '{self.template}', "
                f"template must be one of the following values: {valid_templates}"
            )
            raise ValueError(msg)

        # default template
        if self.template == Templates.skops.value:
            self.add(**SKOPS_TEMPLATE)
            # for the skops template, automatically add some default sections
            self.add_hyperparams()
            self.add_get_started_code()

            if (model_diagram is True) or (model_diagram == "auto"):
                self.add_model_plot()
            elif isinstance(model_diagram, str):
                self.add_model_plot(section=model_diagram)
            return

        # non-default template
        if isinstance(self.template, Mapping):
            self.add(**self.template)

        if isinstance(model_diagram, str) and (model_diagram != "auto"):
            self.add_model_plot(section=model_diagram)
        elif model_diagram is True:
            # will trigger an error
            self.add_model_plot()

    def get_model(self) -> Any:
        """Returns sklearn estimator object.

        If the ``model`` is already loaded, return it as is. If the ``model``
        attribute is a ``Path``/``str``, load the model and return it.

        Returns
        -------
        model : BaseEstimator
            The model instance.

        """
        if isinstance(self.model, (str, Path)) and hasattr(self, "_model"):
            hash_obj = sha256()
            buf_size = 2**20  # load in chunks to save memory
            with open(self.model, "rb") as f:
                for chunk in iter(lambda: f.read(buf_size), b""):
                    hash_obj.update(chunk)
            model_hash = hash_obj.hexdigest()

            # if hash changed, invalidate cache by deleting attribute
            if model_hash != self._model_hash:
                del self._model
                self._model_hash = model_hash

        return self._model

    @cached_property
    def _model(self):
        model = _load_model(self.model, self.trusted)
        return model

    def add(self, **kwargs: str) -> Self:
        """Add new section(s) to the model card.

        Add one or multiple sections to the model card. The section names are
        taken from the keys and the contents are taken from the values.

        To add to an existing section, use a ``"/"`` in the section name, e.g.:

        ``card.add(**{"Existing section/New section": "content"})``.

        If the parent section does not exist, it will be added automatically.

        To add a section with ``"/"`` in its title (i.e. not inteded as a
        subsection), escape the slash like so, ``"\\/"``, e.g.:

        ``card.add(**{"A section with\\/a slash in the title": "content"})``.

        If a section of the given name already exists, its content will be
        overwritten.

        Parameters
        ----------
        **kwargs : dict
            The keys of the dictionary serve as the section title and the values
            as the section content. It's possible to add to existing sections.

        Returns
        -------
        self : object
            Card object.

        """
        for key, val in kwargs.items():
            self._add_single(key, val)
        return self

    def _select(
        self, subsection_names: Sequence[str], create: bool = True
    ) -> dict[str, Section]:
        """Select a single section from the data.

        Parameters
        ----------
        subsection_names: list of str
            The subsection names, already split into individual subsections.

        create: bool (default=True)
            Whether to create the subsection if it does not already exist or
            not.

        Returns
        -------
        section: dict of Section
            A dict mapping the section key (identical to the title) to the
            actual ``Section``, which is a dataclass that contains the actual
            data of the section.

        Raises
        ------
        KeyError
            If the section does not exist and ``create=False``, raises a
            ``KeyError``.

        """
        section = self._data
        if not subsection_names:
            return section

        for subsection_name in subsection_names:
            section_maybe = section.get(subsection_name)

            # there are already subsections
            if section_maybe is not None:
                section = section_maybe.subsections
                continue

            if create:
                # no subsection, create
                entry = Section(title=subsection_name, content="")
                section[subsection_name] = entry
                section = entry.subsections
            else:
                raise KeyError(f"Section {subsection_name} does not exist")

        return section

    def select(self, key: str) -> Section:
        """Select a section from the model card.

        To select a subsection of an existing section, use a ``"/"`` in the
        section name, e.g.:

        ``card.select("Main section/Subsection")``.

        Alternatively, multiple ``select`` calls can be chained:

        ``card.select("Main section").select("Subsection")``.

        Parameters
        ----------
        key : str
            The name of the (sub)section to select. When selecting a subsection,
            either use a ``"/"`` in the name to separate the parent and child
            sections, chain multiple ``select`` calls.

        Returns
        -------
        self : Section
            A dataclass containing all information relevant to the selected
            section. Those are the title, the content, and subsections (in a
            dict).

        Raises
        ------
        KeyError
            If the given section name was not found, a ``KeyError`` is raised.

        """
        if not key:
            msg = f"Section name cannot be empty but got '{key}'"
            raise KeyError(msg)

        *subsection_names, leaf_node_name = split_subsection_names(key)

        if not leaf_node_name:
            msg = f"Section name cannot be empty but got '{key}'"
            raise KeyError(msg)

        parent_section = self._select(subsection_names, create=False)
        return parent_section[leaf_node_name]

    def delete(self, key: str | Sequence[str]) -> None:
        """Delete a section from the model card.

        To delete a subsection of an existing section, use a ``"/"`` in the
        section name, e.g.:

        ``card.delete("Existing section/New section")``.

        Alternatively, a list of strings can be passed:

        ``card.delete(["Existing section", "New section"])``.

        Parameters
        ----------
        key : str or list of str
            The name of the (sub)section to select. When selecting a subsection,
            either use a ``"/"`` in the name to separate the parent and child
            sections, or pass a list of strings.

        Raises
        ------
        KeyError
            If the given section name was not found, a ``KeyError`` is raised.

        """
        if not key:
            msg = f"Section name cannot be empty but got '{key}'"
            raise KeyError(msg)

        if isinstance(key, str):
            *subsection_names, leaf_node_name = split_subsection_names(key)
        else:
            *subsection_names, leaf_node_name = key

        if not leaf_node_name:
            msg = f"Section name cannot be empty but got '{key}'"
            raise KeyError(msg)

        parent_section = self._select(subsection_names, create=False)
        del parent_section[leaf_node_name]

    def _add_single(self, key: str, val: str | Section) -> Section:
        """Add a single section.

        If the (sub)section does not exist, it is created. Otherwise, the
        existing (sub)section is modified.

        Parameters
        ----------
        key: str
            The name of the (sub)section.

        val: str or Section
            The value to assign to the (sub)section. If this is already a
            section, leave it as it is. If it's a string, create a
            :class:`skops.card._model_card.Section`.

        Returns
        -------
        Section instance
            The section that has been added or modified.

        """
        *subsection_names, leaf_node_name = split_subsection_names(key)
        section = self._select(subsection_names)

        if isinstance(val, str):
            # val is a str, create a Section
            new_section = Section(title=leaf_node_name, content=val)
        else:
            # val is already a section and can be used as is
            new_section = val

        if leaf_node_name in section:
            # entry exists, preserve its subsections
            old_section = section[leaf_node_name]
            if new_section.subsections and (
                new_section.subsections != old_section.subsections
            ):
                msg = (
                    f"Trying to override section '{leaf_node_name}' but found "
                    "conflicting subsections."
                )
                raise ValueError(msg)
            new_section.subsections = old_section.subsections

        section[leaf_node_name] = new_section
        return section[leaf_node_name]

    def add_model_plot(
        self,
        section: str = "Model description/Training Procedure/Model Plot",
        description: str | None = None,
    ) -> Self:
        """Add a model plot

        Use sklearn model visualization to add create a diagram of the model.
        See the `sklearn model visualization docs
        <https://scikit-learn.org/stable/modules/compose.html#visualizing-composite-estimators>`_.

        The model diagram is not added if the card class was instantiated with
        ``model_diagram=False``.

        Parameters
        ----------
        section : str (default="Model description/Training Procedure/Model Plot")
            The section that the model plot should be added to. By default, the
            section is set to fit the skops model card template. If you're using
            a different template, you may have to choose a different section name.

        description : str or None, default=None
            An optional description to be added before the model plot. If you're
            using the default skops template, a standard text is used. Pass a
            string here if you want to use your own text instead. Leave this
            empty to not add any description.

        Returns
        -------
        self : object
            Card object.

        """
        self._add_model_plot(
            self.get_model(), section_name=section, description=description
        )

        return self

    def _add_model_plot(
        self, model: Any, section_name: str, description: str | None
    ) -> None:
        """Add model plot section

        The model should be a loaded sklearn model, not a path.

        """
        model_plot_div = re.sub(r"\n\s+", "", str(estimator_html_repr(model)))
        if model_plot_div.count("sk-top-container") == 1:
            model_plot_div = model_plot_div.replace(
                "sk-top-container", 'sk-top-container" style="overflow: auto;'
            )

        if description:
            content = f"{description}\n\n{model_plot_div}"
        else:
            content = model_plot_div

        description = description or ""
        title = split_subsection_names(section_name)[-1]
        section = Section(title=title, content=content)
        self._add_single(section_name, section)

    def add_hyperparams(
        self,
        section: str = "Model description/Training Procedure/Hyperparameters",
        description: str | None = None,
    ) -> Self:
        """Add the model's hyperparameters as a table

        Parameters
        ----------
        section : str (default="Model description/Training Procedure/Hyperparameters")
            The section that the hyperparameters should be added to. By default,
            the section is set to fit the skops model card template. If you're
            using a different template, you may have to choose a different section
            name.

        description : str or None, default=None
            An optional description to be added before the hyperparamters. If
            you're using the default skops template, a standard text is used.
            Pass a string here if you want to use your own text instead. Leave
            this empty to not add any description.

        Returns
        -------
        self : object
            Card object.

        """
        self._add_hyperparams(
            self.get_model(), section_name=section, description=description
        )
        return self

    def _add_hyperparams(
        self, model: Any, section_name: str, description: str | None
    ) -> None:
        """Add hyperparameter section.

        The model should be a loaded sklearn model, not a path.

        """
        params = model.get_params(deep=True)
        table = {"Hyperparameter": list(params.keys()), "Value": list(params.values())}

        description = description or ""
        title = split_subsection_names(section_name)[-1]
        section = TableSection(
            title=title, content=description, table=table, folded=True
        )
        self._add_single(section_name, section)

    def add_get_started_code(
        self,
        section: str = "How to Get Started with the Model",
        description: str | None = None,
        file_name: str | None = None,
        model_format: Literal["pickle", "skops"] | None = None,
    ) -> Self:
        """Add getting started code

        This code can be copied by users to load the model and make predictions
        with it.

        Parameters
        ----------
        section : str (default="How to Get Started with the Model")
            The section that the code for loading the model should be added to.
            By default, the section is set to fit the skops model card template.
            If you're using a different template, you may have to choose a
            different section name.

        description : str or None, default=None
            An optional description to be added before the code. If you're using
            the default skops template, a standard text is used. Pass a string
            here if you want to use your own text instead. Leave this empty to
            not add any description.

        file_name : str or None, default=None
            The file name of the model. If no file name is indicated, there will
            be an attempt to read the file name from the card's metadata. If
            that fails, an error is raised and you have to pass this argument
            explicitly.

        model_format : "skops", "pickle", or None, default=None
            The model format used to store the model.If format is indicated,
            there will be an attempt to read the model format from the card's
            metadata. If that fails, an error is raised and you have to pass
            this argument explicitly.

        Returns
        -------
        self : object
            Card object.

        """
        if file_name is None:
            file_name = self.metadata.to_dict().get("model_file")

        if model_format is None:
            model_format = (
                self.metadata.to_dict().get("sklearn", {}).get("model_format")
            )

        if model_format and (model_format not in ("pickle", "skops")):
            msg = (
                f"Invalid model format '{model_format}', should be one of "
                "'pickle' or 'skops'"
            )
            raise ValueError(msg)

        if (not file_name) or (not model_format):
            return self

        self._add_get_started_code(
            section,
            file_name=file_name,
            model_format=model_format,
            description=description,
        )

        return self

    def _add_get_started_code(
        self,
        section_name: str,
        file_name: str,
        model_format: Literal["pickle", "skops"],
        description: str | None,
        indent: str = "    ",
    ) -> None:
        """Add getting started code to the corresponding section"""
        lines = _getting_started_code(
            file_name, model_format=model_format, indent=indent
        )
        lines = ["```python"] + lines + ["```"]
        code = "\n".join(lines)

        if description:
            content = f"{description}\n\n{code}"
        else:
            content = code

        title = split_subsection_names(section_name)[-1]
        section = Section(title=title, content=content)
        self._add_single(section_name, section)

    def add_plot(
        self,
        *,
        description: str | None = None,
        alt_text: str | None = None,
        folded=False,
        **kwargs: str | Path,
    ) -> Self:
        """Add plots to the model card.

        The plot should be saved on the file system and the path passed as
        value.

        Parameters
        ----------
        description: str or None (default=None)
            If a string is passed as description, it is shown before the figure.
            If multiple figures are added with one call, they all get the same
            description. To add multiple figures with different descriptions,
            call this method multiple times.

        alt_text: : str or None (default=None)
            If a string is passed as ``alt_text``, it is used as the alternative
            text for the figure (i.e. what is shown if the figure cannot be
            rendered). If this argument is ``None``, the alt_text will just be
            the same as the section title. If multiple figures are added with
            one call, they all get the same alt text. To add multiple figures
            with different alt texts, call this method multiple times.

        folded: bool (default=False)
            If set to ``True``, the plot will be enclosed in a ``details`` tag.
            That means the content is folded by default and users have to click
            to show the content. This option is useful if the added plot is
            large.

        **kwargs : dict
            The arguments should be of the form ``name=plot_path``, where
            ``name`` is the name of the plot and section, and ``plot_path`` is
            the path to the plot on the file system (either a str or
            ``pathlib.Path``), relative to the root of the project. The plots
            should have already been saved under the project's folder.

        Returns
        -------
        self : object
            Card object.

        """
        description = description or ""
        for section_name, plot_path in kwargs.items():
            title = split_subsection_names(section_name)[-1]
            alt_text = alt_text or title
            section = PlotSection(
                title=title,
                content=description,
                alt_text=alt_text,
                path=plot_path,
                folded=folded,
            )
            self._add_single(section_name, section)
        return self

    def add_table(
        self,
        *,
        description: str | None = None,
        folded: bool = False,
        **kwargs: dict["str", list[Any]],
    ) -> Self:
        """Add a table to the model card.

        Add a table to the model card. This can be especially useful when you
        using cross validation with sklearn. E.g. you can directly pass the
        result from calling :func:`sklearn.model_selection.cross_validate` or
        the ``cv_results_`` attribute from any of the hyperparameter searches,
        such as :class:`sklearn.model_selection.GridSearchCV`.

        Morevoer, you can pass any pandas :class:`pandas.DataFrame` to this
        method and it will be rendered in the model card. You may consider
        selecting only a part of the table if it's too big:

        .. code:: python

            search = GridSearchCV(...)
            search.fit(X, y)
            df = pd.DataFrame(search.cv_results_)
            # show only top 10 highest scores
            df = df.sort_values(["mean_test_score"], ascending=False).head(10)
            model_card = skops.card.Card(...)
            model_card.add_table(**{"Hyperparameter search results top 10": df})

        Parameters
        ----------
        description: str or None (default=None)
            If a string is passed as description, it is shown before the table.
            If multiple tables are added with one call, they all get the same
            description. To add multiple tables with different descriptions,
            call this method multiple times.

        folded: bool (default=False)
            If set to ``True``, the table will be enclosed in a ``details`` tag.
            That means the content is folded by default and users have to click
            to show the content. This option is useful if the added table is
            large.

        **kwargs : dict
            The keys should be strings, which will be used as the section
            headers, and the values should be tables. Tables can be either dicts
            with the key being strings that represent the column name, and the
            values being lists that represent the entries for each row.
            Alternatively, the table can be a :class:`pandas.DataFrame`. The
            table must not be empty.

        Returns
        -------
        self : object
            Card object.

        """
        description = description or ""
        for key, val in kwargs.items():
            section = TableSection(
                title=key, content=description, table=val, folded=folded
            )
            self._add_single(key, section)
        return self

    def add_metrics(
        self,
        section: str = "Model description/Evaluation Results",
        description: str | None = None,
        **kwargs: str | int | float,
    ) -> Self:
        """Add metric values to the model card.

        All metrics will be collected in, and then formatted to, a table.

        Parameters
        ----------
        section : str (default="Model description/Evaluation Results")
            The section that metrics should be added to. By default, the section
            is set to fit the skops model card template. If you're using a
            different template, you may have to choose a different section name.

        description : str or None, default=None
            An optional description to be added before the metrics. If you're
            using the default skops template, a standard text is used. Pass a
            string here if you want to use your own text instead. Leave this
            empty to not add any description.

        **kwargs : dict
            A dictionary of the form ``{metric name: metric value}``.

        Returns
        -------
        self : object
            Card object.

        """
        self._metrics.update(kwargs)
        self._add_metrics(section, description=description, metrics=self._metrics)
        return self

    def add_permutation_importances(
        self,
        permutation_importances,
        columns: Sequence[str],
        plot_file: str | Path = "permutation_importances.png",
        plot_name: str = "Permutation Importances",
        overwrite: bool = False,
        description: str | None = None,
    ) -> Self:
        """Plots permutation importance and saves it to model card.

        Parameters
        ----------
        permutation_importances : sklearn.utils.Bunch
            Output of :func:`sklearn.inspection.permutation_importance`.

        columns : str, list or pandas.Index
            Column names of the data used to generate importances.

        plot_file : str or pathlib.Path
            Filename for the plot.

        plot_name : str
            Name of the plot.

        overwrite : bool (default=False)
            Whether to overwrite the permutation importance plot file, if a plot by that
            name already exists.

        description : str | None (default=None)
            An optional description to be added before the plot.

        Returns
        -------
        self : object
            Card object.
        """
        plt = import_or_raise("matplotlib.pyplot", "permutation importance")

        if Path(plot_file).exists() and overwrite is False:
            raise ValueError(
                f"{str(plot_file)} already exists. Set `overwrite` to `True` or pass a"
                " different filename for the plot."
            )
        sorted_importances_idx = permutation_importances.importances_mean.argsort()
        _, ax = plt.subplots()
        ax.boxplot(
            x=permutation_importances.importances[sorted_importances_idx].T,
            labels=columns[sorted_importances_idx],
            vert=False,
        )
        ax.set_title(plot_name)
        ax.set_xlabel("Decrease in Score")
        plt.savefig(plot_file)
        self.add_plot(description=description, alt_text=None, **{plot_name: plot_file})

        return self

    def add_fairlearn_metric_frame(
        self,
        metric_frame,
        table_name: str = "Fairlearn MetricFrame Table",
        transpose: bool = True,
        description: str | None = None,
    ) -> Self:
        """
        Add a :class:`fairlearn.metrics.MetricFrame` table to the model card. The table contains
        the difference, group_ma, group_min, and ratio for each metric.

        Parameters
        ----------
        metric_frame: MetricFrame
            The Fairlearn MetricFrame to add to the model card.

        table_name: str
            The desired name of the table section in the model card.

        transpose: bool, default=True
            Whether to transpose the table or not.


        description : str | None (default=None)
            An optional description to be added before the table.

        Returns
        -------
        self: Card
            The model card with the metric frame added.

        Notes
        --------
        You can check `fairlearn's documentation
        <https://fairlearn.org/v0.8/user_guide/assessment/index.html>`__ on how to
        work with `MetricFrame`s.

        """
        frame_dict = {
            "difference": metric_frame.difference(),
            "group_max": metric_frame.group_max(),
            "group_min": metric_frame.group_min(),
            "ratio": metric_frame.ratio(),
        }

        if transpose is True:
            pd = import_or_raise("pandas", "Pandas is used to pivot the table.")

            frame_dict = pd.DataFrame(frame_dict).T

        return self.add_table(
            folded=True, description=description, **{table_name: frame_dict}
        )

    def _add_metrics(
        self,
        section_name: str,
        description: str | None,
        metrics: dict[str, str | float | int],
    ) -> None:
        """Add metrics to the Evaluation Results section."""
        if self._metrics:
            # transpose from row oriented to column oriented
            data_transposed = zip(*self._metrics.items())
            table = {
                key: list(val) for key, val in zip(["Metric", "Value"], data_transposed)
            }
        else:
            # create empty table
            table = {"Metric": [], "Value": []}

        description = description or ""
        title = split_subsection_names(section_name)[-1]
        section = TableSection(title=title, content=description, table=table)
        self._add_single(section_name, section)

    def _generate_metadata(self, metadata: ModelCardData) -> Iterator[str]:
        """Yield metadata in yaml format"""
        for key, val in metadata.to_dict().items() if metadata else {}:
            yield aRepr.repr(f"metadata.{key}={val},").strip('"').strip("'")

    def _generate_content(
        self,
        data: dict[str, Section],
        depth: int = 1,
        destination_path: Path | None = None,
    ) -> Iterator[str]:
        """Yield title and (formatted) contents.

        Recursively go through the data and consecutively yield the title with
        the appropriate number of "#"s (markdown format), then the associated
        content.

        """
        for section in data.values():
            if not section.visible:
                continue

            title = f"{depth * '#'} {section.title}"
            yield title

            yield section.format()

<<<<<<< HEAD
            if section.subsections and not section.folded:
                yield from self._generate_content(section.subsections, depth=depth + 1)
=======
            if destination_path is not None and isinstance(section, PlotSection):
                shutil.copy(section.path, destination_path)

            if section.subsections:
                yield from self._generate_content(
                    section.subsections,
                    depth=depth + 1,
                    destination_path=destination_path,
                )
>>>>>>> 5d503afe

    def _iterate_content(
        self, data: dict[str, Section], parent_section: str = ""
    ) -> Iterator[tuple[str, Section]]:
        """Yield tuples of title and (non-formatted) content."""
        for val in data.values():
            if parent_section:
                title = "/".join((parent_section, val.title))
            else:
                title = val.title

            yield title, val

            if val.subsections:
                yield from self._iterate_content(val.subsections, parent_section=title)

    @staticmethod
    def _format_repr(text: str) -> str:
        # Remove new lines, multiple spaces, quotation marks, and cap line length
        text = text.replace("\n", " ")
        text = re.sub(r"\s+", r" ", text)
        return aRepr.repr(text).strip('"').strip("'")

    def __str__(self) -> str:
        return self.__repr__()

    def __repr__(self) -> str:
        # repr for the model
        model = getattr(self, "model", None)
        if model:
            model_repr = self._format_repr(f"model={repr(self.get_model())},")
        else:
            model_repr = None

        # repr for metadata
        metadata_reprs = []
        for key, val in self.metadata.to_dict().items() if self.metadata else {}:
            if key == "widget":
                metadata_reprs.append("metadata.widget={...},")
                continue

            metadata_reprs.append(self._format_repr(f"metadata.{key}={val},"))
        metadata_repr = "\n".join(metadata_reprs)

        # repr for contents
        content_reprs = []
        for title, section in self._iterate_content(self._data):
            content = section.format()
            if not content:
                continue
            if content.rstrip("`").rstrip().endswith(CONTENT_PLACEHOLDER):
                # if content is just some default text, no need to show it
                continue
            content_reprs.append(self._format_repr(f"{title}={section},"))
        content_repr = "\n".join(content_reprs)

        # combine all parts
        complete_repr = "Card(\n"
        if model_repr:
            complete_repr += textwrap.indent(model_repr, "  ") + "\n"
        if metadata_reprs:
            complete_repr += textwrap.indent(metadata_repr, "  ") + "\n"
        if content_reprs:
            complete_repr += textwrap.indent(content_repr, "  ") + "\n"
        complete_repr += ")"
        return complete_repr

    def _generate_card(self, destination_path: Path | None = None) -> Iterator[str]:
        """Yield sections of the model card, including the metadata."""
        if self.metadata.to_dict():
            yield f"---\n{self.metadata.to_yaml()}\n---"

        for line in self._generate_content(
            self._data, destination_path=destination_path
        ):
            if line:
                yield "\n" + line

        # add an empty line add the end
        yield ""

    def save(self, path: str | Path, copy_files: bool = False) -> None:
        """Save the model card.

        This method renders the model card in markdown format and then saves it
        as the specified file.

        Parameters
        ----------
        path: Path
            Filepath to save your card.

        plot_path: str
            Filepath to save the plots. Use this when saving the model card before creating the
            repository. Without this path the README will have an absolute path to the plot that
            won't exist in the repository.

        Notes
        -----
        The keys in model card metadata can be seen `here
        <https://huggingface.co/docs/hub/models-cards#model-card-metadata>`__.
        """
        with open(path, "w", encoding="utf-8") as f:
            if not isinstance(path, Path):
                path = Path(path)
            destination_path = path.parent if copy_files else None
            f.write("\n".join(self._generate_card(destination_path=destination_path)))

    def render(self) -> str:
        """Render the final model card as a string.

        Returns
        -------
        result : str
            The rendered model card with all placeholders filled and all extra
            sections inserted.
        """
        return "\n".join(self._generate_card())

    def _iterate_key_section_content(
        self,
        data: dict[str, Section],
        level: int = 0,
    ):
        """Iterate through the key sections and yield the title and level.

        Parameters
        ----------
        data : dict[str, Section]
            The card data to iterate through. This is usually the sections and subsections.

        level : int, optional
            The level of the section, by default 0. This keeps track of subsections.

        Returns
        -------
        table_of_contents : str
        """
        for key, val in data.items():
            if not getattr(val, "visible", True):
                continue

            title = val.title
            yield title, level

            if val.subsections:
                yield from self._iterate_key_section_content(
                    val.subsections,
                    level=level + 1,
                )

    def get_toc(self) -> str:
        """Get the table of contents for the model card.

        Returns
        -------
        toc : str
            The table of contents for the model card formatted as a markdown string.
            Example:
                - Model description
                    - Intended uses & limitations
                    - Training Procedure
                        - Hyperparameters
                        - Model Plot
                    - Evaluation Results
                - How to Get Started with the Model
                - Model Card Authors
                - Model Card Contact
        """
        sections = []
        for title, level in self._iterate_key_section_content(self._data):
            sections.append(f"{'  ' * level}- {title}")

        return "\n".join(sections)<|MERGE_RESOLUTION|>--- conflicted
+++ resolved
@@ -1344,20 +1344,15 @@
 
             yield section.format()
 
-<<<<<<< HEAD
-            if section.subsections and not section.folded:
-                yield from self._generate_content(section.subsections, depth=depth + 1)
-=======
             if destination_path is not None and isinstance(section, PlotSection):
                 shutil.copy(section.path, destination_path)
 
-            if section.subsections:
+            if section.subsections and not section.folded:
                 yield from self._generate_content(
                     section.subsections,
                     depth=depth + 1,
                     destination_path=destination_path,
                 )
->>>>>>> 5d503afe
 
     def _iterate_content(
         self, data: dict[str, Section], parent_section: str = ""
